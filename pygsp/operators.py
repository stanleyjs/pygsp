# -*- coding: utf-8 -*-
r"""
This module implements the main operators for the PyGSP box.
"""

import numpy as np
import scipy as sp
from math import pi, sqrt
from scipy import sparse
from scipy import linalg

from pygsp import utils


logger = utils.build_logger(__name__)

def adj2vec(G):
    r"""
    Prepare the graph for the gradient computation

    Parameters
    ----------
    G : Graph structure
    """
    if G.directed:
        raise NotImplementedError("Not implemented yet")

    else:
        v_i, v_j = (sparse.tril(G.W)).nonzero()
        weights = G.W[v_i, v_j]

        # TODO G.ind_edges = sub2ind(size(G.W), G.v_in, G.v_out)
        G.v_in = v_i
        G.v_out = v_j
        G.weights = weights
        G.Ne = np.shape(v_i)[0]

        G.Diff = grad_mat(G)


def div(G, s):
    r"""
    Parameters
    ----------
    G : Graph structure
    s : ndarray
        Signal living on the nodes

    Returns
    -------
    """
    if hasattr(G, 'lap_type'):
        if G.lap_type == 'combinatorial':
            raise NotImplementedError('Not implemented yet. However ask Nathanael it is very easy')

    if G.Ne != np.shape(s)[0]:
        raise ValueError('Signal size not equal to number of edges')

    D = grad_mat(G)
    di = D.getH()*s

    if s.dtype == 'float32':
        di = np.float32(di)

    return di


def grad(G, s):
    r"""
    Graph gradient
    Usage: gr = gsp_grad(G,s)

    Parameters
    ----------
    G : Graph structure
    s : ndarray
        Signal living on the nodes

    Returns
    -------
    gr : Gradient living on the edges

    """
    if hasattr(G, 'lap_type'):
        if G.lap_type == 'combinatorial':
            raise NotImplementedError('Not implemented yet. However ask Nathanael it is very easy')

    D = grad_mat(G)
    gr = D*s

    if s.dtype == 'float32':
        gr = np.float32(gr)

    return gr


def grad_mat(G):
    r"""
    Gradient sparse matrix of the graph G
    Usage:  D = gsp_gradient_mat(G);

    Parameters
    ----------
    G : Graph structure

    Returns
    -------
    D : Gradient sparse matrix

    """
    if not hasattr(G, 'v_in'):
        G = adj2vec(G)
        print('To be more efficient you should run: G = adj2vec(G); \
              before using this proximal operator.')

    if hasattr(G, 'Diff'):
        D = G.Diff

    else:
        n = G.Ne
        Dc = np.ones((2*n))
        Dv = np.ones((2*n))

        Dr = np.concatenate((np.arange(n), np.arange(n)))
        Dc[:n] = G.v_in
        Dc[n:] = G.v_out
        Dv[:n] = np.sqrt(G.weights)
        Dv[n:] = -np.sqrt(G.weight)
        D = sparse.csc_matrix((Dv, (Dr, Dc)), shape=(n, G.N))

    return D


def gft(G, f):
    r"""
    Graph Fourier transform

    Parameters
    ----------
    G : Graph or Fourier basis
    f : ndarray
        must be in 2d, even if the second dim is 1 signal

    Returns
    -------
    f_hat : ndarray
        Graph Fourier transform of *f*
    """

    from pygsp.graphs import Graph

    if isinstance(G, Graph):
        if not hasattr(G, 'U'):
            logger.info('analysis filter has to compute the eigenvalues and the eigenvectors.')
            compute_fourier_basis(G)

        U = G.U
    else:
        U = G

    return np.dot(np.conjugate(U.T), f)


def gwft(G, g, f, lowmemory=True):
    r"""
    Graph windowed Fourier transform

    Parameters
    ----------
    G : Graph
    g : ndarray or Filter
        Window (graph signal or kernel)
    f : ndarray
        Graph signal
    lowmemory : bool
        use less memory
        Default is True

    Returns
    -------
    C : ndarray
        Coefficients

    """
    Nf = np.shape(f)[1]

    if not hasattr(G, 'U'):
        logger.info('analysis filter has to compute the eigenvalues and the eigenvectors.')
        compute_fourier_basis(G)

    # if iscell(g)
    #    g = gsp_igft(G,g{1}(G.e))

    if hasattr(g, 'function_handle'):
        g = gsp_igft(G, g.g[0](G.e))

    if not lowmemory:
        # Compute the Frame into a big matrix
        Frame = gwft_frame_matrix(G, g)

        C = np.dot(Frame.T, f)
        C = np.reshape(C, (G.N, G.N, Nf), order='F')

    else:
        # Compute the translate of g
        ghat = np.dot(G.U.T, g)
        Ftrans = np.sqrt(G.N)*np.dot(G.U, (np.kron(np.ones((G.N)), ghat)*G.U.T))
        C = zeros((G.N, G.N))

        for j in range(Nf):
            for i in range(G.N):
                C[:, i, j] = (np.kron(np.ones((G.N)), 1./G.U[:, 0])*G.U*np.dot(np.kron(np.ones((G.N)), Ftrans[:, i])).T, f[:, j])

    return C


def gwft2(G, f, k):
    r"""
    Graph windowed Fourier transform

    Parameters
    ----------
    G : Graph
    f : ndarray
        Graph signal
    k : #TODO
        kernel

    Returns
    -------
    C : Coefficient.
    """
    from pygsp.filters import analysis, gabor_filterbank

    if not hasattr(G, 'e'):
        logger.info('analysis filter has to compute the eigenvalues and the eigenvectors.')
        compute_fourier_basis(G)

    g = gabor_filterbank(G, k)

    C = analysis(G, g, f)
    C = utils.vec2mat(C, G.N).T

    return C


def gwft_frame_matrix(G, g):
    r"""
    Create the matrix of the GWFT frame

    Parameters
    ----------
    G : Graph
    g : window

    Returns
    -------
        F : TODO
            Frame
    """
    if G.N > 256:
        logger.warning("It will create a big matrix. You can use other methods.")

    ghat = np.dot(G.U.T, g)
    Ftrans = np.sqrt(G.N)*np.dot(G.U, (np.kron(np.ones((1, G.N)), ghat)*G.U.T))

    F = utils.repmatline(Ftrans, 1, G.N)*np.kron(np.ones((G.N)), np.kron(np.ones((G.N)), 1./G.U[:, 0]))

    return F


def igft(G, f_hat):
    r"""
    Inverse graph Fourier transform

    Parameters
    ----------
    G : Graph or Fourier basis
    f_hat : ndarray
        Signal

    Returns
    -------
    f : Inverse graph Fourier transform of *f_hat*

    """

    from pygsp.graphs import Graph

    if isinstance(G, Graph):
        if not hasattr(G, 'U'):
            logger.info('analysis filter has to compute the eigenvalues and the eigenvectors.')
            compute_fourier_basis(G)
        U = G.U

    else:
        U = G

    return np.dot(U, f_hat)


def ngwft(G, f, g, lowmemory=True):
    r"""
    Normalized graph windowed Fourier transform

    Parameters
    ----------
    G : Graph
    f : ndarray
        Graph signal
    g : TODO
        window
    lowmemory : bool
        use less memory. (default = True)

    Returns
    -------
    C : ndarray
        Coefficients
    """

    if not hasattr(G, 'U'):
        logger.info('analysis filter has to compute the eigenvalues and the eigenvectors.')
        compute_fourier_basis(G)

    if lowmemory:
        # Compute the Frame into a big matrix
        Frame = ngwft_frame_matrix(G, g)
        C = np.dot(Frame.T, f)
        C = np.reshape(C, (G.N, G.N), order='F')

    else:
        # Compute the translate of g
        ghat = np.dot(G.U.T, g)
        Ftrans = np.sqrt(G.N)*np.dot(G.U, (np.kron(np.ones((1, G.N)), ghat)*G.U.T))
        C = np.zeros((G.N, G.N))

        for i in range(G.N):
            atoms = np.kron(np.ones((G.N)), 1./G.U[:, 0])*G.U*np.kron(np.ones((G.N)), Ftrans[:, i]).T

            # normalization
            atoms /= np.kron((np.ones((G.N))), np.sqrt(np.sum(np.abs(atoms),
                                                              axis=0)))
            C[:, i] = np.dot(atoms, f)

    return C


def ngwft_frame_matrix(G, g):
    r"""
    Create the matrix of the GWFT frame

    Parameters
    ----------
    G : Graph
    g : TODO
        window

    Output parameters:
    F : TODO
        Frame
    """
    if G.N > 256:
        logger.warning('It will create a big matrix, you can use other methods.')

    ghat = np.dot(G.U.T, g)
    Ftrans = np.sqrt(g.N)*np.dot(G.U, (np.kron(np.ones((G.N)), ghat)*G.U.T))

    F = repmatline(Ftrans, 1, G.N)*np.kron(np.ones((G.N)), np.kron(np.ones((G.N)), 1./G.U[:, 0]))

    # Normalization
    F /= np.kron((np.ones((G.N)), np.sqrt(np.sum(np.power(np.abs(F), 2),
                                          axiis=0))))

    return F


@utils.graph_array_handler
def compute_fourier_basis(G, exact=None, cheb_order=30, **kwargs):
    r"""
    TODO
    """

    if hasattr(G, 'e') or hasattr(G, 'U'):
        print("This graph already has Laplacian eigenvectors or eigenvalues")
        return

    if G.N > 3000:
        print("Performing full eigendecomposition of a large matrix\
              may take some time.")

    if False:
        # TODO
        pass
    else:
        if not hasattr(G, 'L'):
            raise AttributeError("Graph Laplacian is missing")
        G.e, G.U = full_eigen(G.L)
        G.e = np.array(G.e)
        G.U = np.array(G.U)

    G.lmax = np.max(G.e)

    G.mu = np.max(np.abs(G.U))


@utils.filterbank_handler
def compute_cheby_coeff(f, G=None, m=30, N=None, i=0, *args):
    r"""
    Compute Chebyshev coefficients for a Filterbank

    Paramters
    ---------
    f : Filter or list of filters
    G : Graph
    m : int
        Maximum order of Chebyshev coeff to compute (default = 30)
    N : int
        Grid order used to compute quadrature (default = m + 1)
    i : int
        Indice of the Filterbank element to compute (default = 0)

    Returns
    -------
    c : ndarray
        Matrix of Chebyshev coefficients

    """

    if G is None:
        G = f.G

    if not N:
        N = m + 1

    if not hasattr(G, 'lmax'):
        G.lmax = utils.estimate_lmax(G)
        print('The variable lmax has not been computed yet, it will be done.)')

    a_arange = [0, G.lmax]

    a1 = (a_arange[1] - a_arange[0])/2
    a2 = (a_arange[1] + a_arange[0])/2
    c = np.zeros((m+1))

    for o in range(m+1):
        c[o] = np.sum(f.g[i](a1*np.cos(pi*(np.arange(N) + 0.5)/N) + a2)*np.cos(pi*o*(np.arange(N) + 0.5)/N)) * 2./N

    return c


def cheby_op(G, c, signal, **kwargs):
    r"""
    Chebyshev polylnomial of graph Laplacian applied to vector

    Parameters
    ----------
    G : Graph
    c : ndarray
        Chebyshev coefficients
    signal : ndarray
        Signal to filter

    Returns
    -------
    r : ndarray
        Result of the filtering

    """
    # With that way, we can handle if we do not have a list of filter but only a simple filter.
    if type(c) != list:
        c = [c]

    M = np.shape(c[0])[0]
    Nscales = len(c)

    try:
        M >= 2
    except:
        print("The signal has an invalid shape")

    if not hasattr(G, 'lmax'):
        G.lmax = utils.estimate_lmax(G)

    if signal.dtype == 'float32':
        signal = np.float64(signal)

    # thanks to that, we can also have 1d signal.
    try:
        Nv = np.shape(signal)[1]
        r = np.zeros((G.N * Nscales, Nv))
    except IndexError:
        r = np.zeros((G.N * Nscales))

    a_arange = [0, G.lmax]

    a1 = float(a_arange[1]-a_arange[0])/2
    a2 = float(a_arange[1]+a_arange[0])/2

    twf_old = signal
    twf_cur = (np.dot(G.L.toarray(), signal) - a2 * signal)/a1

    for i in range(Nscales):
        r[np.arange(G.N) + G.N*i] = 0.5*c[i][0]*twf_old + c[i][1]*twf_cur
    for k in range(2, M+1):
        twf_new = (2./a1) * (np.dot(G.L.toarray(), twf_cur) - a2*twf_cur) - twf_old
        for i in range(Nscales):
            if k + 1 <= M:
                r[np.arange(G.N) + G.N*i] += c[i][k]*twf_new

        twf_old = twf_cur
        twf_cur = twf_new

    return r


def full_eigen(L):
    r"""
    Computes full eigen decomposition on a matrix

    Parameters
    ----------
    L : ndarray
        Matrix to decompose

    Returns
    -------
    EVa : ndarray
        Eigenvalues
    EVe : ndarray
        Eigenvectors

    """

    eigenvectors, eigenvalues, _ = np.linalg.svd(L.todense())

    # Sort everything

    inds = np.argsort(eigenvalues)
    EVa = np.sort(eigenvalues)

    # TODO check if axis are good
    EVe = eigenvectors[:, inds]

    for val in EVe[0, :].reshape(EVe.shape[0], 1):
        if val < 0:
            val = -val

    return EVa, EVe


@utils.graph_array_handler
def create_laplacian(G, lap_type=None, get_laplacian_only=True):
    r"""
    Create the graph laplacian of graph G

    Parameters
    ----------
    G : Graph
    lap_type : string :
        the laplacian type to use.
        Default is the lap_type attribute of G, otherwise it is "combinatorial".
    get_laplacian_only : bool
        True return each Laplacian in an array
        False set each Laplacian in each graphs.
        (default = True)

    Returns
    -------
    L : ndarray
        Laplacian matrix

    """
    if sp.shape(G.W) == (1, 1):
        return sparse.lil_matrix(0)

    if not lap_type:
        if not hasattr(G, 'lap_type'):
            lap_type = 'combinatorial'
            G.lap_type = lap_type
        else:
            lap_type = G.lap_type

    G.lap_type = lap_type

    if G.directed:
        if lap_type == 'combinatorial':
            L = 0.5*sparse.lil_matrix(np.diagflat(G.W.sum(0)) + np.diagflat(G.W.sum(1)) - G.W - G.W.getH())
        elif lap_type == 'normalized':
            raise NotImplementedError('Yet. Ask Nathanael.')
        elif lap_type == 'none':
            L = sparse.lil_matrix(0)
        else:
            raise AttributeError('Unknown laplacian type!')

    else:
        if lap_type == 'combinatorial':
            L = sparse.lil_matrix(np.diagflat(G.W.sum(1)) - G.W)
        elif lap_type == 'normalized':
            D = sparse.lil_matrix(np.diaflat(np.power(G.W.sum(1), -0.5)))
            L = sparse.identity(G.N) - D * G.W * D
        elif lap_type == 'none':
            L = sparse.lil_matrix(0)
        else:
            raise AttributeError('Unknown laplacian type!')

    if get_laplacian_only:
        return L
    else:
        G.L = L


def lanczos_op(fi, s, G=None, order=30):
    r"""
    Perform the lanczos approximation of the signal s

    Parameters
    ----------
    fi: Filter or list of filters
    s : ndarray
        Signal to approximate.
    G : Graph
    order : int
        Degree of the lanczos approximation. (default = 30)



    Returns
    -------
    L : ndarray
        lanczos approximation of s

    """
    if not G:
        G = fi.G

    Nf = len(fi.g)
    Nv = np.shape(s)[1]
    c = np.zeros((G.N))

    for j in range(Nv):
        V, H = lanczos(G.L, order, s[:, j])
        Uh, Eh = np.linalg.eig(H)
        V = np.dot(V, Uh)

        Eh = np.diagonal(Eh)
        Eh = np.where(Eh < 0, 0, Eh)
        fie = fi.evaluate(Eh)

        for i in range(Nf):
            c[np.range(G.N) + i*G.N, j] = np.dot(V, fie[:][i] * np.dot(V.T, s[:, j]))

    return c


def localize(G, g, i):
    r"""
    Localize a kernel g to the node i

    Parameters
    ----------
    G : Graph
    g : TODO
        kernel (or filterbank)
    i : int
        Indices of vertex

    Returns
    -------
    gt : translate signal

    """
    raise NotImplementedError

    f = np.zeros((G.N))
    f[i-1] = 1

    gt = sqrt(G.N) * filters_analysis(G, g, f)

    return gt


def kron_pyramid(G, Nlevels, lamda=0.025, sparsify=True, epsilon=None):
    r"""
    Compute a pyramid of graphs using the kron reduction

    Parameters
    ----------
    G : Graph structure
    Nlevels : int
        Number of level of decomposition
    lambda : float
        Stability parameter. It add self loop to the graph to give the alorithm some stability.
        (default = 0.025)
    sparsify : bool
        Sparsify the graph after the Kron reduction. (default is True)
    epsilon : float
        Sparsification parameter if the sparsification is used. (default = min(2/sqrt(G.N), 0.1))

    Returns
    -------
    Cs : ndarray

    """
<<<<<<< HEAD
    from pygsp.filters import Filter

    # TODO @ function
=======
>>>>>>> bbe0c439
    if not epsilon:
        epsilon = min(10./sqrt(G.N), .1)

    Gs = [G]
    for i in range(Nlevels):
        L_reg = Gs[i].L + lamda*sparse.eye(Gs[i].N)
        V = sparse.linalg.eigs(L_reg, 1)[1][:, 0]

        # Select the bigger group
        V = np.where(V >= 0, 0, 1)
        if np.sum(V) >= Gs[i].N/2.:
            ind = (V).nonzero()[0]
        else:
            ind = (1-V).nonzero()[0]

        if sparsify:
            Gtemp = kron_reduction(Gs[i], ind)
            Gs.append(utils.graph_sparsify(Gtemp, max(epsilon, 2./sqrt(Gs[i].N))))
        else:
            Gs.append(kron_reduction(Gs[i], ind))

        Gs[i+1].pyramid = {'ind': ind,
                           'green_kernel': Filter(Gs[i + 1], filters=[lambda x: 1./(lamda + x)]),
                           'level': i+1,
                           'K_reg': kron_reduction(L_reg, ind)}

    return Gs


def kron_reduction(G, ind):
    r"""
    Compute the kron reduction

    Parameters
    ----------
    G : Graph or sparse matrix
        Graph structure or weight matrix
    ind : indices of the nodes to keep

    Returns
    -------
    Gnew : New graph structure or weight matrix
    """

    from pygsp.graphs import Graph

    if isinstance(G, Graph):
        if hasattr(G, 'lap_type'):
            if not G.lap_type == 'combinatorial':
                raise ValueError('Not implemented.')

        if G.directed:
            raise ValueError('This method only work for undirected graphs.')
        L = G.L

    else:
        L = G

    N = np.shape(L)[0]
    ind_comp = np.setdiff1d(np.arange(N), ind)

    L_red = L[np.ix_(ind, ind)]
    L_in_out = L[np.ix_(ind, ind_comp)]
    L_out_in = L[np.ix_(ind_comp, ind)].tocsc()
    L_comp = L[np.ix_(ind_comp, ind_comp)].tocsc()

    Lnew = L_red - L_in_out.dot(sparse.linalg.spsolve(L_comp, L_out_in))

    # Make the laplacian symetric if it is almost symetric!
    if np.abs(Lnew-Lnew.getH()).sum() < np.spacing(1)*np.abs(Lnew).sum():
        Lnew = (Lnew + Lnew.getH())/2.

    if isinstance(G, Graph):
        # Suppress the diagonal ? This is a good question?
<<<<<<< HEAD
        Wnew = np.diag(np.diag(Lnew)) - Lnew
        Snew = np.diag(Lnew) - np.sum(Wnew, axis=0).T
        if np.linalg.norm(Snew, 2) < np.spacing(1000):
            Snew = 0
        Wnew = Wnew + np.diagonal(Wnew)
        Gnew = Graph(W=Wnew, coords=G.coords[ind, :],
=======
        Wnew = sparse.diags(Lnew.diagonal(), 0) - Lnew
        Snew = Lnew.diagonal() - np.sum(Wnew.toarray(), axis=0)
        if np.linalg.norm(Snew, 2) >= np.spacing(1000):
            Wnew = Wnew + sparse.diags(Snew, 0)

        Gnew = pygsp.graphs.Graph(W=Wnew, coords=G.coords[ind, :],
>>>>>>> bbe0c439
                                  type='Kron reduction')
        G.copy_graph_attributes(Gnew, ctype=False)

    else:
        Gnew = Lnew

    return Gnew


def pyramid_analysis(Gs, f, filters=None, **kwargs):
    r"""
    Compute the graph pyramid transform coefficients

    Parameters
    ----------
    Gs : list of graph
        A multiresolution sequence of graph structures.
    f : ndarray
        Graph signal to analyze.
    kwargs : Dict
        Optional parameters that will be used
    filters : list
        A list of filter that will be used for the analysis and sythesis operator. If only one filter is given, it will be used for all levels. You may change that later on.

    Returns
    -------
    ca : ndarray
        Array with the coarse approximation at each level
    pe : ndarray
        Array with the prediction errors at each level
    """

    from pygsp.filters import Filter

    if np.shape(f)[0] != Gs[0].N:
        raise ValueError("The signal to analyze should have the same dimension as the first graph")

    Nlevels = len(Gs) - 1
    # check if the type of filters is right.
    if filters:
        if type(filters) != list:
            print('filters is not a list. I will convert it for you.')
            if hasattr(filters, '__call__'):
                filters = [filters]
            else:
                print('filters must be a list of function.')

        if len(filters) == 1:
            for _ in range(Nlevels-1):
                filters.append(filters[0])

        elif (1 < len(filters) and len(filters) < Nlevels) or Nlevels < len(filters):
            raise ValueError('The numbers of filters can must be one or equal to Nlevels')

    elif not filters:
        filters = []
        for i in range(Nlevels):
            filters.append(lambda x: .5/(.5+x))

    for i in range(Nlevels):
        Gs[i + 1].pyramid['filters'] = Filter(Gs[i + 1], filters=[filters[i]])

    # ca = [np.ravel(f)]
    ca = [f]
    pe = []

    for i in range(Nlevels):
        # Low pass the signal
        s_low = Gs[i+1].pyramid['filters'].analysis(Gs[i], ca[i], **kwargs)
        # Keep only the coefficient on the selected nodes
        ca.append(s_low[Gs[i+1].pyramid['ind']])
        # Compute prediction
        s_pred = interpolate(Gs[i], Gs[i+1], ca[i+1], **kwargs)
        # Compute errors
        pe.append(ca[i] - s_pred)

    try:
        pe.append(np.zeros((Gs[Nlevels].N, np.shape(f)[1])))
    except IndexError:
        pe.append(np.zeros((Gs[Nlevels].N)))

    return ca, pe


def pyramid_cell2coeff(ca, pe):
    r"""
    Cell array to vector transform for the pyramid

    Parameters
    ----------
    ca : ndarray
        Array with the coarse approximation at each level
    pe : ndarray
        Array with the prediction errors at each level

    Returns
    -------
    coeff : ndarray
        Array of coefficient
    """
    Nl = len(ca) - 1
    N = 0

    for ele in ca:
        N += np.shape(ele)[0]

    try:
        Nt, Nv = np.shape(ca[Nl])
        coeff = coeff = np.zeros((N, Nv))
    except ValueError:
        Nt = np.shape(ca[Nl])[0]
        coeff = np.zeros((N))

    coeff[:Nt] = ca[Nl]

    ind = Nt
    for i in range(Nl):
        Nt = np.shape(ca[Nl - 1 - i])[0]
        coeff[ind+np.arange(Nt)] = pe[Nl - 1 - i]
        ind += Nt

    if ind != N:
        raise ValueError('Something is wrong here: contact the gspbox team.')

    return coeff


def pyramid_synthesis(Gs, coeff, order=100, **kwargs):
    r"""
    Synthesizes a signal from its graph pyramid transform coefficients

    Parameters
    ----------
    Gs : A multiresolution sequence of graph structures.
    coeff : ndarray
        The coefficients to perform the reconstruction
    order : int
        Degree of the Chebyshev approximation. (default = 100)

    Returns
    -------
    signal : The synthesized signal.
    ca : Cell array with the coarse approximation at each level
    """
    Nl = len(Gs) - 1

    # Initisalization
    Nt = Gs[Nl].N
    ca = [coeff[:Nt]]

    ind = Nt
    # Reconstruct each level
    for i in range(Nl):
        # Compute prediction
        Nt = Gs[Nl - 1 - i].N
        # Compute the ca coeff
        s_pred = interpolate(Gs[Nl - 1 - i], Gs[Nl - i], ca[i], order=order,
                             **kwargs)

        ca.append(s_pred + coeff[ind + np.arange(Nt)])
        ind += Nt

    ca.reverse()
    signal = ca[0]

    return signal, ca


def interpolate(Gh, Gl, coeff, order=100, **kwargs):
    r"""
    Interpolate lower coefficient

    Parameters
    ----------
    Gh : Upper graph
    Gl : Lower graph
    coeff : Coefficients
    order : int
        Degree of the Chebyshev approximation. (default = 100)

    Returns
    -------
    s_pred : Predicted signal

    """
    alpha = np.dot(Gl.pyramid['K_reg'].toarray(), coeff)

    try:
        Nv = np.shape(coeff)[1]
        s_pred = np.zeros((Gh.N, Nv))
    except IndexError:
        s_pred = np.zeros((Gh.N))

    s_pred[Gl.pyramid['ind']] = alpha

    return Gl.pyramid['green_kernel'].analysis(Gh, s_pred, order=order,
                                               **kwargs)


def modulate(G, f, k):
    r"""
    Tranlate the signal f to the node i

    Parameters
    ----------
    G : Graph
    f : ndarray
        Signal (column)
    k :  int
        Indices of frequencies

    Returns
    -------
    fm : Modulated signal

    """
    nt = np.shape(f)[1]
    fm = np.sqrt(G.N)*np.kron(np.ones((nt, 1)), f)*np.kron(np.ones((1, nt)), G.U[:, k])

    return fm


def translate(G, f, i):
    r"""
    Tranlate the signal f to the node i

    Parameters
    ----------
    G : Graph
    f : ndarray
        Signal
    i : int
        Indices of vertex

    Returns
    -------
    ft : translate signal

    """

    fhat = gft(G, f)
    nt = np.shape(f)[1]

    ft = np.sqrt(G.N)*igft(G, fhat, np.kron(np.ones((1, nt)), G.U[i]))

    return ft


def tree_multiresolution(G, Nlevel, reduction_method='resistance_distance',
                         compute_full_eigen=False, root=None):
    r"""
    Compute a multiresolution of trees

    Parameters
    ----------
    G : Graph
        Graph structure of a tree.
    Nlevel : Number of times to downsample and coarsen the tree
    root : int
        The index of the root of the tree. (default = 1)
    reduction_method : str
        The graph reduction method (default = 'resistance_distance')
    compute_full_eigen : bool
        To also compute the graph Laplacian eigenvalues for every tree in the sequence

    Returns
    -------
    Gs : ndarray
        Ndarray, with each element containing a graph structure represent a reduced tree.
    subsampled_vertex_indices : ndarray
        Indices of the vertices of the previous tree that are kept for the subsequent tree.

    """
    from pygsp.graphs import Graph

    if not root:
        if hasattr(G, 'root'):
            root = G.root
        else:
            root = 1

    Gs = [G]

    if compute_full_eigen:
        Gs[0] = compute_fourier_basis(G)

    subsampled_vertex_indices = []
    depths, parents = utils.tree_depths(G.A, root)
    old_W = G.W

    for lev in range(Nlevel):
        # Identify the vertices in the even depths of the current tree
        down_odd = round(depths) % 2
        down_even = np.ones((Gs[lev].N)) - down_odd
        keep_inds = np.where(down_even == 1)[0]
        subsampled_vertex_indices.append(keep_inds)

        # There will be one undirected edge in the new graph connecting each
        # non-root subsampled vertex to its new parent. Here, we find the new
        # indices of the new parents
        non_root_keep_inds, new_non_root_inds = np.setdiff1d(keep_inds, root)
        old_parents_of_non_root_keep_inds = parents[non_root_keep_inds]
        old_grandparents_of_non_root_keep_inds = parents[old_parents_of_non_root_keep_inds]
        # TODO new_non_root_parents = dsearchn(keep_inds, old_grandparents_of_non_root_keep_inds)

        old_W_i_inds, old_W_j_inds, old_W_weights = sparse.find(old_W)
        i_inds = np.concatenate((new_non_root_inds, new_non_root_parents))
        j_inds = np.concatenate((new_non_root_parents, new_non_root_inds))
        new_N = np.sum(down_even)

        if reduction_method == "unweighted":
            new_weights = np.ones(np.shape(i_inds))

        elif reduction_method == "sum":
            # TODO old_weights_to_parents_inds = dsearchn([old_W_i_inds,old_W_j_inds], [non_root_keep_inds, old_parents_of_non_root_keep_inds]);
            old_weights_to_parents = old_W_weights[old_weights_to_parents_inds]
            # old_W(non_root_keep_inds,old_parents_of_non_root_keep_inds);
            # TODO old_weights_parents_to_grandparents_inds = dsearchn([old_W_i_inds, old_W_j_inds], [old_parents_of_non_root_keep_inds, old_grandparents_of_non_root_keep_inds])
            old_weights_parents_to_grandparents = old_W_weights[old_weights_parents_to_grandparents_inds]
            # old_W(old_parents_of_non_root_keep_inds,old_grandparents_of_non_root_keep_inds);
            new_weights = old_weights_to_parents + old_weights_parents_to_grandparents
            new_weights = np.concatenate((new_weights. new_weights))

        elif reduction_method == "resistance_distance":
            # TODO old_weights_to_parents_inds = dsearchn([old_W_i_inds, old_W_j_inds], [non_root_keep_inds, old_parents_of_non_root_keep_inds])
            old_weights_to_parents = old_W_weight[sold_weights_to_parents_inds]
            # old_W(non_root_keep_inds,old_parents_of_non_root_keep_inds);
            # TODO old_weights_parents_to_grandparents_inds = dsearchn([old_W_i_inds, old_W_j_inds], [old_parents_of_non_root_keep_inds, old_grandparents_of_non_root_keep_inds])
            old_weights_parents_to_grandparents = old_W_weights[old_weights_parents_to_grandparents_inds]
            # old_W(old_parents_of_non_root_keep_inds,old_grandparents_of_non_root_keep_inds);
            new_weights = 1./(1./old_weights_to_parents + 1./old_weights_parents_to_grandparents)
            new_weights = np.concatenate(([new_weights, new_weights]))

        else:
            raise ValueError('Unknown graph reduction method.')

        new_W = sparse.csc_matrix((new_weights, (i_inds, j_inds)),
                                  shape=(new_N, new_N))
        # Update parents
        new_root = np.where(keep_inds == root)[0]
        parents = np.zeros(np.shape(keep_inds)[0], np.shape(keep_inds)[0])
        parents[:new_root - 1, new_root:] = new_non_root_parents

        # Update depths
        depths = depths[keep_inds]
        depths = depths/2.

        # Store new tree
        Gtemp = Graph(new_W, coords=Gs[lev].coords[keep_inds], limits=G.limits, gtype='tree',)
        Gtemp.L = create_laplacian(Gs[lev + 1], G.lap_type)
        Gtemp.root = new_root
        Gtemp = gsp_copy_graph_attributes(Gs[lev], False, Gs[lev + 1])

        if compute_full_eigen:
            Gs[lev + 1] = gsp_compute_fourier_basis(Gs[lev + 1])

        # Replace current adjacency matrix and root
        Gs.append(Gtemp)

        old_W = new_W
        root = new_root

    return Gs, subsampled_vertex_indices


def prox_tv(x, gamma, G, A=None, At=None, nu=1, tol=10e-4, verbose=1, maxit=200, use_matrix=True):
    r"""
    TV proximal operator for graphs.

    This function computes the TV proximal operator for graphs. The TV norm
    is the one norm of the gradient. The gradient is defined in the
    function |gsp_grad|. This function require the PyUNLocBoX to be executed.

    Parameters
    ----------
    x: int
        Description.
    gamma: array_like
        Description.
    G: graph object
        Description.
    A: lambda function
        Description.
    At: lambda function
        Description.
    nu: float
        Description.
    tol: float
        Description.
    verbose: int
        Description.
    maxit: int
        Description.
    use_matrix: bool
        Description.

    Returns
    -------
    sol: solution
        Description.

    Examples
    --------
    TODO

    """

    if A is None:
        A = lambda x: x
    if At is None:
        At = lambda x: x

    if not hasattr(G, 'v_in'):
        adj2vec(G)

    tight = 0
    l1_nu = 2 * G.lmax * nu

    if use_matrix:
        l1_a = lambda x: G.Diff * A(x)
        l1_at = lambda x: G.Diff * At(D.T * x)
    else:
        l1_a = lambda x: grad(G, A(x))
        l1_at = lambda x: div(G, x)

    pyunlocbox.prox_l1(x, gamma, A=l1_a, At=l1_at, tight=tight, maxit=maxit, verbose=verbose, tol=tol)<|MERGE_RESOLUTION|>--- conflicted
+++ resolved
@@ -702,12 +702,10 @@
     Cs : ndarray
 
     """
-<<<<<<< HEAD
     from pygsp.filters import Filter
 
     # TODO @ function
-=======
->>>>>>> bbe0c439
+
     if not epsilon:
         epsilon = min(10./sqrt(G.N), .1)
 
@@ -782,21 +780,12 @@
 
     if isinstance(G, Graph):
         # Suppress the diagonal ? This is a good question?
-<<<<<<< HEAD
-        Wnew = np.diag(np.diag(Lnew)) - Lnew
-        Snew = np.diag(Lnew) - np.sum(Wnew, axis=0).T
-        if np.linalg.norm(Snew, 2) < np.spacing(1000):
-            Snew = 0
-        Wnew = Wnew + np.diagonal(Wnew)
-        Gnew = Graph(W=Wnew, coords=G.coords[ind, :],
-=======
         Wnew = sparse.diags(Lnew.diagonal(), 0) - Lnew
         Snew = Lnew.diagonal() - np.sum(Wnew.toarray(), axis=0)
         if np.linalg.norm(Snew, 2) >= np.spacing(1000):
             Wnew = Wnew + sparse.diags(Snew, 0)
 
         Gnew = pygsp.graphs.Graph(W=Wnew, coords=G.coords[ind, :],
->>>>>>> bbe0c439
                                   type='Kron reduction')
         G.copy_graph_attributes(Gnew, ctype=False)
 
