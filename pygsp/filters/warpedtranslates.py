--- conflicted
+++ resolved
@@ -16,7 +16,6 @@
     ----------
     G : Graph
     Nf : int
-<<<<<<< HEAD
         Number of filters (default = #TODO)
     use_log : bool
         To add on the other warping a log function. This is an alternative
@@ -47,11 +46,6 @@
         To be used with the 'custom' warping_type, it provides a way to use
         homemade warping_function.
         (Default is None)
-
-
-=======
-        Number of filters
->>>>>>> d2668f82
 
     Returns
     -------
